import numpy as np
import scipy.linalg as la
import scipy.optimize as opt
import networkx as nx
import itertools
import matplotlib.pyplot as plt
import autograd as ag
import autograd.numpy as anp


################################ WORK TO BE DONE ##############################
"""
For large matrices we get memory errors, I've found that the upper bound on the
number of nodes it around 13,000, after that the ndarray is no longer a good
tool to use to store the information about the network. Thankfully, these
graphs we are working with are fairly sparse so they should be able to be
implemented in a sparse matrix.
"""
###############################################################################


class DirectedGraph:

    """
    Creates a directed graph that is meant to represent a dynamical network,
    both it's structure and dynamics

    Attributes:
        A (Square, ndarray): the adjecency matrix of a directed graph where
            A(i,j) is node i receiving from node j
        n (int): the number of nodes in the graph
        dynamics (tuple (a,f)):
            a (float): effect of node on itself
            f (nxn matrix valued function): functional relation between each
                of the nodes
        labels (list(str)): list of labels assigned to the nodes of the graph
        labeler (dict(int, str)): maps indices to labels
        indexer (dict(str, int)): maps labels to indices

    Methods:
        specialize()
        iterate()
        structural_eigen_centrality()
        eigen_centrality()
        detect_sync()
        spectral_radius()
    """

    def __init__(self, A, dynamics, labels=None):
        """
        Parameters:
            A ((n,n) ndarray): The asjecency matrix to a directed graph where
                A[i,j] is node i receiving from node j
            Labels (list(str)): labels for the nodes of the graph, defaults to
                0 indexing
        """

        n,m = A.shape
        if n != m :
            raise ValueError('Matrix not square')
        if np.diag(A).sum() != 0:
            raise ValueError('Some nodes have self edges')
        # Determine how that labels will be created
        # defaults to simple 0 indexing
        if type(labels) == type(None):
            labels = [f'{i}' for i in range(n)]
        elif (
            type(labels) != type(list()) or
            len(labels) != n or
            type(labels[0]) != type(str())
        ):
            raise ValueError('labels must be a string list of length n')

        self.A = A
        self.n = n
        self.dynamics = dynamics
        self.indices = np.arange(n)
        self.labeler = dict(zip(np.arange(n), labels))
        self.indexer = dict(zip(labels, np.arange(n)))
        # we use the original indexer when we look at dynamics on the network
        # this dict doesn't change under specialization
        self.original_indexer = self.indexer.copy()



    def origination(self, i):
        """
        Returns the original index, associated with the matrix valued dynamics
        function, of a given node index

        Parameters:
            i (int): the current index of a given node in self.A
        Returns:
            o_i (int): the original index of i
        """

        label = self.labeler[i]
        # find the first entry in the node's label
        temp_ind = label.find('.')
        # if it is not the original label we use temp_ind
        if temp_ind != -1:
            label = label[:temp_ind]
        return self.original_indexer[label]

    def set_dynamics(self):
        """
        Using a matrix valued function, set the dynamics of the network

        Implicit Parameters:
            f (nxn matrix valued function): this discribes the independent
                influence the jth node has on the ith node it will use the
                format for the position i,j in the matrix, node i receives
                from node j
        Returns:
            F (n-dimensional vector valued function): this is a vector valued
                function that takes in an ndarray of node states and returns
                the states of the nodes at the next time step
        """

        def create_component_function(A,f,i, o_i):
            """Returns the ith component function of the network"""

            def compt_func(x):
                return np.sum([self.A[i,j]*f[o_i,self.origination(j)](x[j]) for j in range(self.n)])
            return compt_func

        # here we unpack the different parts of the dynamic function
        a,f = self.dynamics

        F = [None]*self.n
        for i in range(self.n):
            o_i = self.origination(i)
            # for each node we create a component function that works much like
            # matrix multiplication
            F[i] = create_component_function(self.A, f, i, o_i)
        # we return a vector valued function that can be used for iteration
        return a, F

    def iterate(
            self, iters, initial_condition,
            graph=False, save_img=False, title=None):
        """
        Model the dynamics on the network for iters timesteps given an intial
        condition

        Parameters
            iters (int): number of timsteps to be simulated
            initial_condition (ndarray): initial conditions of the nodes
            graph (bool): will graph states of nodes over time if True
        Returns:
            x (ndarray): the states of each node at every time step
        """

        # grab the iterative funciton
        a, f = self.set_dynamics()
        def G(t): return [a[self.origination(k)](t[k]) + f[k](t) for k in range(self.n)]

        # initialize an array to be of length iters
        t = [None]*iters
        # set the first entry to be the initial condition
        t[0] = initial_condition
        # the ith entry is the state of the network at time step i
        for i in range(1,iters):
            t[i] = G(t[i-1])
        t = np.array(t)

        # for graphing or saving a graph
        if graph or save_img:
            domain = np.arange(iters)
            for i in range(self.n):
                plt.plot(domain, t[:,i], label=self.labeler[i], lw=2)
            plt.xlabel('Time')
            plt.ylabel('Node Value')
            plt.title('Network Dynamics')
            plt.legend()
            if save_img:
                plt.savefig(title)
            if graph:
                plt.show()
        return t

<<<<<<< HEAD
    def iterate_with_perterbations(
=======
    def iterate_with_perturbations(
>>>>>>> 46a72d2d
            self, iters, initial_condition, perterbations,
            graph=False, save_img=False, title=None):
        """
        Model the dynamics on the network for iters timesteps given an intial
        condition

        Parameters
            iters (int): number of timsteps to be simulated
            initial_condition (ndarray): initial conditions of the nodes
            perterbations (tuple(timesteps, scale)):
                timesteps (list): time steps to perterb the system at
                scalar (float): scalar used to scale the random perterbations
            graph (bool): will graph states of nodes over time if True
        Returns:
            x (ndarray): the states of each node at every time step
        """

        # grab the iterative funciton
        a, f = self.set_dynamics()
        def G(t): return [a[self.origination(k)](t[k]) + f[k](t) for k in range(self.n)]

        # initialize an array to be of length iters
        t = [None]*iters
        # set the first entry to be the initial condition
        t[0] = initial_condition
        # the ith entry is the state of the network at time step i
        for i in range(1,iters):
            if i in perterbations[0]:
                t[i] = t[i-1] + np.random.random(self.n)*perterbations[1]
            else:
                t[i] = G(t[i-1])
        t = np.array(t)

        # for graphing or saving a graph
        if graph or save_img:
            domain = np.arange(iters)
            for i in range(self.n):
                plt.plot(domain, t[:,i], label=self.labeler[i], lw=2)
            plt.xlabel('Time')
            plt.ylabel('Node Value')
            plt.title('Network Dynamics')
            plt.legend()
            if save_img:
                plt.savefig(title)
            if graph:
                plt.show()
        return t

    def specialize(self, base, verbose=False):
        """
        Given a base set, specialize the adjacency matrix of a network

        Parameters:
            base (list, int or str): list of base nodes, the other nodes will
                become the specialized set
            verbose (bool): print out key information as the code executes
        """

        # if the base was given as a list of nodes then we convert them to the
        # proper indexes
        if type(base[0]) == str:
            for i, k in enumerate(base):
                base[i] = self.indexer[k]
        elif type(base[0]) != int:
            if not np.issubdtype(base[0], np.integer):
                raise ValueError('base set must be either a list of labels'
                    'or a list of indices')
        if type(base) != list:
            base = list(base)
        if len(base) > self.n:
            raise ValueError('base list is too long')

        base_size = len(base)
        # permute the matrix so the base set comes first
        self._base_first(base)

        # initialize the new specialized matrix as a diagonal matrix with the
        # base set in the first slot
        B = self.A[:base_size, :base_size].copy()
        diag = [B]

        # find the strongly connected components of the network
        smallA, comp = self._compress_graph(base_size)

        pressed_paths = self._find_paths_to_base(smallA, base_size, comp)

        n_nodes = base_size
        links = []

        for path in pressed_paths:
            components = [comp[k] for k in path]
            paths = self._path_combinations(components)

            comp_to_add = [self.A[[self.indexer[k] for k in c], :][:, [self.indexer[k] for k in c]] for c in components[1:-1]].copy()
            for p in paths:
                diag += comp_to_add
                links += self._link_adder(p, n_nodes, components)
                n_nodes += sum(map(len, comp_to_add))



        # we create this diag labeler which will associate an index of the
        # list diag to a strongly connected component set, we assume the
        # matrices in diag are not permuted from that which we find in self.A
        diag_labeler = {}

        for k in comp:
            # for each strongly connected component we find where in diag this
            # compenents exists
            ind = np.array([self.indexer[i] for i in comp[k]])
            # if the indices are within the base set we don't consider it
            if np.all(ind < len(base)): continue
            # we pull a sub matrix from self.A that corrosponds to the strongly
            # connected component
            temp_block = self.A[ind][:,ind]
            # we check each element of diag to see if it matches the component
            for i, compt in enumerate(diag):
                if np.all(compt == temp_block):
                    diag_labeler[i] = comp[k]

        # we update the labeler to correctly label the newly created nodes
        step = base_size
        for i in range(1,len(diag)):
            comp_len = diag[i].shape[0]
            for k in range(comp_len):
                self.labeler[step + k] = diag_labeler[i][k] + f'.{i}'
            step += comp_len

        self._update_indexer()

        if verbose:
            print(f'This is the original matrix:\n{self.A}\n')

        # create the new specialized matrix
        S = la.block_diag(*diag)
        for l in links: S[l] = 1
        self.A = S
        self.indices = np.arange(n_nodes)
        self.n = self.A.shape[0]

        if verbose:
            print(f'Strongly connected components:\n {comp}\n')
            temp_paths = []
            for path in pressed_paths:
                temp_paths.append([comp[k] for k in path])
            print(f'Paths from base node to base node:\n {temp_paths}\n')
            print(f'Number of nodes in the specialized matrix:\n {n_nodes}\n')

        return

    def _update_indexer(self):
        """
        This function assumes that self.labeler is correct in its labeling:
        it reassigns the labels to the correct indices
        """

        indices = self.labeler.keys()
        labels = self.labeler.values()
        self.indexer = dict(zip(labels, indices))
        return

    def _update_labeler(self):
        """
        This function assumers that self.indexer is correct in its indexing:
        it reassigns the indices to the correct labels
        """

        labels = self.indexer.keys()
        indices = self.indexer.values()
        self.labeler = dict(zip(indices, labels))
        return

    def _base_first(self, base):
        """
        Permutes the A matrix so that the base set corrosponds to the beginning
        set of rows and columns in A

        Parameters:
            base (list, int): a list of the indices of the base set

        Returns:
            None
        """

        # find the indices of the strongly connected set and append them to
        # the end of the base set to for the permutation of A
<<<<<<< HEAD
=======

>>>>>>> 46a72d2d
        to_specialize = [i for i in self.indices if i not in base]
        permute = base + to_specialize
        # Change the labeler to reflect the permutation and update the indexer
        self.labeler = {i : self.labeler[permute[i]] for i in range(self.n)}
        self._update_indexer()

        # This will rearrange the indices to put the base set first
        pA = self.A[permute,:]
        pA = pA[:,permute]

        self.A = pA
        return

    def _compress_graph(self, base_size):
        """
        Creates a new matrix smallA that is the compressed adjacency matrix of
        A, each strongly connected component is represented as a single node

        Parameters:
            base_size (int): number of nodes in the base set

        Returns:
            smallA (ndarray, square): compressed adjacency matrix of A
            comp (dict, int: list(str)): a labling dictionary maping each node
                of the compressed graph to the set of nodes it represents
        """

        # find the strongly connected components
        spec = self.A[base_size:, base_size:]

        # we use nx to create a directed graph of this part
        spec_graph = nx.DiGraph(spec.T)

        # use nx to find the strongly connected components of specG
        SCComp = [np.array(list(c)) for c in nx.strongly_connected_components(spec_graph)]
        num_comp = len(SCComp)
        N = base_size + num_comp

        # comp will be a dictionary mapping base nodes to components
        # comp will keep track of the labels of the components
        comp = {}
        for i in range(base_size):
            comp[i] = [self.labeler[i]]

        for i in range(num_comp):
<<<<<<< HEAD
            comp[i+base_size] = [self.labeler[k+base_size] for k in SCComp[i]]
=======
            temp1 = SCComp[i]
            comp[i+base_size] = [self.labeler[k+base_size] for k in temp1]
>>>>>>> 46a72d2d

        # smallA will for our compressed A matrix lumping together all the
        # strongly connected components
        smallA = np.zeros((N,N))
        smallA[:base_size, :base_size] = self.A[:base_size, :base_size]

        for i in range(base_size, N):
            i_indices = [self.indexer[k] for k in comp[i]]

            smallA[:base_size, i] = (self.A[:base_size, i_indices].sum(axis=1) != 0)*1.
            smallA[i, :base_size] = (self.A[i_indices, :base_size].sum(axis=0) != 0)*1.

            for j in range(base_size, i):
                j_indices = [self.indexer[k] for k in comp[j]]

                smallA[i,j] = (not (self.A[i_indices, :][:, j_indices] == 0).all())*1.
                smallA[j,i] = (not (self.A[j_indices, :][:, i_indices] == 0).all())*1.
        return smallA, comp

    def _find_paths_to_base(self, smallA, base_size, comp):
        """
        Finds all the paths between the base nodes that pass through the
        specialization set in the compressed graph

        Parameters:
            smallA (ndarray): a compressed adjecency matrix
            base_size (int): number of nodes in the base set

        Returns:
            pressed_paths (list, list(str)): list of paths that pass through
                the specialization set
        """

        _, N = smallA.shape
        pressed_paths = []

        # find the path between every pair of nodes
        for b1 in range(base_size):
            for b2 in range(base_size):
                # remove all other base ndes from the graph so we only find
                # paths through the specialization set
                if b1 == b2:
                    # in this case we look for cycles
                    mask = [b1] + list(range(base_size, N))
                    new_size = len(mask) + 1
                    reducedA = np.zeros((new_size, new_size))
                    reducedA[:-1, :-1] = smallA[mask,:][:, mask]
                    # remove indoing edges from the base node and add to new
                    # node
                    reducedA[-1,:] = reducedA[0,:]
                    reducedA[0,:] = np.zeros(new_size)
                    G = nx.DiGraph(reducedA.T)
                    # find paths from the base node to the new node
                    # which is the same as finding cycles in this case
                    paths = list(nx.all_simple_paths(G,0,new_size-1))

                else:
                    mask = [b1,b2] + list(range(base_size, N))
                    reducedA = smallA[mask,:][:,mask]
                    # remove base node interations
                    reducedA[:2,:2] = np.zeros((2,2))
                    G = nx.DiGraph(reducedA.T)
                    paths = list(nx.all_simple_paths(G,0,1))

                # process the paths
                for p in paths:
                    if p != []:
                        if b1 == b2:
                            p = np.array(p) + base_size - 1
                        else:
                            p = np.array(p) + base_size - 2
                        p[[0,-1]] = [b1,b2]
                        pressed_paths.append(p)
        return pressed_paths

    def _path_combinations(self, components):
        """
        Given a path through the connected components of A, find every unique
        combination of edges between the components that can be followed to
        complete the given path

        Parameters:
            components (list, ):
        """

        link_opt = []
        path_length = len(components)
        # n_nodes will keep track of the number of nodes in each branch
        n_nodes = 1

        for i in range(path_length - 1):
            _i = [self.indexer[k] for k in components[i+1]]
            _j = [self.indexer[k] for k in components[i]]
            rows, cols = np.where(self.A[_i,:][:,_j] == 1)

            if i == 0:
                cols += [self.indexer[k] for k in components[0]]
                rows += n_nodes
            elif i == path_length - 2:
                rows += [self.indexer[k] for k in components[-1]]
                cols += n_nodes - len(components[i])
            else:
                rows += n_nodes
                cols += n_nodes - len(components[i])
            edges = zip(rows,cols)
            n_nodes += len(components[i+1])
            link_opt.append(edges)

        all_paths = [list(P) for P in itertools.product(*link_opt)]
        return all_paths

    def _link_adder(self, path, n_nodes, components):
        """
        Produces the link needed to add a branch of stringly connected
        components to a graph with n_nodes

        Parameters:
            path (list, tuple): edges between component nodes
            n_nodes (int): number of nodes in the original graph
            components (list, list()):
        """

        links = []
        path_length = len(path)

        for i in range(path_length):
            if i == 0:
                links.append((path[i][0] + n_nodes - 1, path[i][1]))
            elif i == path_length - 1:
                links.append((path[i][0], path[i][1] + n_nodes - 1))
            else:
                links.append((path[i][0] + n_nodes - 1, path[i][1] + n_nodes - 1))

        return links



    def stability_matrix(self):
        """
        Returns:
            (ndarray): the stability matrix of the network where the i,j entry
                is the supremum of the partial ith function with respect to
                the jth argument, which is the derivative of the i,jth entry
                of self.dynamics[1]
        """

        # extract the functions that determine the dynamics
        a,f = self.dynamics
        Df = np.zeros((self.n,self.n))
        domain = np.linspace(-10,10,50000)

        # since the i,j entry of the stability matrix is the absolute
        # supremum of the partial of the ith function with respect to
        # the the jth variable we loop through the nxn Df matrix and
        # look the the derivatives of the entries of the functional
        # matrix
        for i in range(self.n):
            o_i = self.origination(i)
            for j in range(self.n):
                o_j = self.origination(j)

                # if i == j we consider the self edge case
                if i == j:
                    # find the negative of the function's derivative
                    func = a[o_i]
                    def _df(x): return -1.*ag.elementwise_grad(func)(x)
                    _range = _df(domain)
                    Df[i,j] = np.max(np.abs(_range))
                    # result = opt.minimize_scalar(_df)
                    # if the function didn't minimize we raise a warning
                    # if not result['success']:
                    #     raise RuntimeWarning(
                    #         'one of the derivatives did not minimize')
                    # Df[i,j] = result['fun']

                # since there is never an edge between nodes that share
                # an origination we set this value to 0
                elif o_i == o_j:
                    Df[i,j] = 0

                # here we consider the edges between nodes
                else:
                    func = f[o_i,o_j]
                    def _df(x): return -1.*ag.elementwise_grad(func)(x)
                    _range = _df(domain)
                    Df[i,j] = np.max(np.abs(_range))
                    # plt.plot(domain,_range)
                    # plt.show()
                    # result = opt.minimize_scalar(_df)
                    # if not result['success']:
                    #     raise RuntimeWarning(
                    #         'one of the derivatives did not minimize')
                    # Df[i,j] = result['fun']

        return Df

    def eigen_centrality(self):
        """
        Returns:
            (dict):
                (keys): labels of the nodes
                (values): the eigen centrality of that node
        """

        # we shift the matrix to find the true dominant eigen value
        B = self.stability_matrix() + np.eye(self.n)
        eigs = la.eig(B)
        i = np.argmax(eigs[0])
        # we then extract the eigen vector associated to this value
        p = eigs[1][:,i]
        # normalize the vector so it sums to 1, i.e. turn it into a
        # probability vector
        p /= p.sum()
        ranks = {self.labeler[i]: np.real(p[i]) for i in range(self.n)}
        return ranks

    def spectral_radius(self):
        """
        Returns:
            (float): the spectral radius of the network based on the stability
                matrix
        """

        Df = self.stability_matrix()
        eigs = la.eig(Df)
        # find the eigen value with largest modulus, which is the spectral
        # radius
        return np.max(np.abs(eigs[0]))

    def structural_eigen_centrality(self):
        """
        Returns:
            (dict):
                (keys): labels of the nodes
                (values): the associeated eigencentrality
        """

        # we shift the matrix to find the true dominant eigen value
        B = self.A + np.eye(self.n)
        eigs = la.eig(B)
        i = np.argmax(eigs[0])
        # we then extract the eigen vector associated to this value
        p = eigs[1][:,i]
        # normalize the vector so it sums to 1
        # i.e. turn it into a probability vector
        p /= p.sum()
        ranks = {self.labeler[i]: np.real(p[i]) for i in range(self.n)}
        return ranks

    def detect_sync(self, iters=80, sync_tol=1e-2, otol=1e-1):
        """
        Determines which nodes in a network synchronize.

        Parameters:
            G (DirectedGraph): The DirectedGraph of interest
            iter_matrix (ndarray): mxn array containing the values of m
                dynamic iterations of the n nodes of G
            iters (int): number of iterations to produce iter_matrix
                (for use when iter_matrix is not explicitly passed in)
            sync_tol (float): tolerance for synchronization
            otol (float): tolerance for stability

        Returns:
            sync_communities (tuple): of the form ((community), bool),
                    where the bool represents if the community is stable
        """

        iter_matrix = self.iterate(iters, np.random.random(self.n)*10)
        # number of nodes in network
        n = iter_matrix.shape[1]

        # only check the last few rows for convergence
        A = iter_matrix[-5:, :]

        # tracks which nodes/communities have synchronized
        sync_communities = []
        sync_nodes = []

        for node in range(n):
            if node in sync_nodes:
                continue
            else:
                # sync_ind is a list of nodes synchronized with 'node'
                _A = (A.T - A[:, node]).T
                ind = np.where(np.all(np.isclose(_A, 0, atol=sync_tol), axis=0))[0]
                sync_ind = list(ind)
                # track which nodes have already synchronized so we don't
                # double check
                sync_nodes.extend(np.ravel(sync_ind))
                # track communities of synchronization
                maping_func = lambda x: self.labeler[x]
                sync_tup = tuple(map(maping_func, sync_ind))
                is_conv = np.all(np.isclose(A[:, node] - A[-1, node], 0, atol=otol))
                sync_communities.append((sync_tup, is_conv))

        return sync_communities<|MERGE_RESOLUTION|>--- conflicted
+++ resolved
@@ -179,11 +179,7 @@
                 plt.show()
         return t
 
-<<<<<<< HEAD
-    def iterate_with_perterbations(
-=======
     def iterate_with_perturbations(
->>>>>>> 46a72d2d
             self, iters, initial_condition, perterbations,
             graph=False, save_img=False, title=None):
         """
@@ -370,10 +366,6 @@
 
         # find the indices of the strongly connected set and append them to
         # the end of the base set to for the permutation of A
-<<<<<<< HEAD
-=======
-
->>>>>>> 46a72d2d
         to_specialize = [i for i in self.indices if i not in base]
         permute = base + to_specialize
         # Change the labeler to reflect the permutation and update the indexer
@@ -419,12 +411,8 @@
             comp[i] = [self.labeler[i]]
 
         for i in range(num_comp):
-<<<<<<< HEAD
-            comp[i+base_size] = [self.labeler[k+base_size] for k in SCComp[i]]
-=======
             temp1 = SCComp[i]
             comp[i+base_size] = [self.labeler[k+base_size] for k in temp1]
->>>>>>> 46a72d2d
 
         # smallA will for our compressed A matrix lumping together all the
         # strongly connected components
